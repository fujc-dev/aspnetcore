--- conflicted
+++ resolved
@@ -426,15 +426,7 @@
       <Uri>https://github.com/dotnet/arcade</Uri>
       <Sha>afb79612f8e0b62603d9c1a614d7e4cf3f54a1e7</Sha>
     </Dependency>
-<<<<<<< HEAD
-    <Dependency Name="Microsoft.DotNet.Helix.Sdk" Version="2.0.0-beta.21552.6">
-      <Uri>https://github.com/dotnet/arcade</Uri>
-      <Sha>afb79612f8e0b62603d9c1a614d7e4cf3f54a1e7</Sha>
-    </Dependency>
     <Dependency Name="Microsoft.AspNetCore.Testing" Version="3.1.22-servicing.21571.3" CoherentParentDependency="Microsoft.EntityFrameworkCore">
-=======
-    <Dependency Name="Microsoft.AspNetCore.Testing" Version="3.1.21-servicing.21522.3" CoherentParentDependency="Microsoft.EntityFrameworkCore">
->>>>>>> 21d3dc0c
       <Uri>https://dev.azure.com/dnceng/internal/_git/dotnet-extensions</Uri>
       <Sha>d8690e6fcc4bc6c2ae77a1b748f87040180894fc</Sha>
     </Dependency>
