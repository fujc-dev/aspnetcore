# default-build.yml
# Description: Defines a build phase for invoking build.sh/cmd
# Parameters:
#   jobName: string
#       The name of the job. Defaults to the name of the OS. No spaces allowed
#   jobDisplayName: string
#       The friendly job name to display in the UI. Defaults to the name of the OS.
#   agentOs: string
#       Used in templates to define variables which are OS specific. Typically from the set { Windows, Linux, macOS }
#   buildArgs: string
#       Additional arguments to pass to the build.sh/cmd script.
#       Note: -ci is always passed
#   beforeBuild: [steps]
#       Additional steps to run before build.sh/cmd
#   steps: [steps]
#       Instead of running build.cmd/sh, run these build steps.
#   afterBuild: [steps]
#       Additional steps to run after build.sh/cmd
#   artifacts: [array]
#       name: string
#           The name of the artifact container
#    -  path: string
#           The file path to artifacts output
#       includeForks: boolean
#           Should artifacts from forks be published?
#       publishOnError: boolean
#           Should artifacts be published if previous step failed?
#   dependsOn: string | [ string ]
#       For fan-out/fan-in. https://docs.microsoft.com/en-us/azure/devops/pipelines/yaml-schema?view=azure-devops&tabs=schema#job
#   condition: string
#       A condition which can be used to skip the job completely
#   codeSign: boolean
#       This build definition is enabled for code signing. (Only applies to Windows)
#   buildDirectory: string
#       Specifies what directory to run build.sh/cmd
#   isAzDOTestingJob: boolean
#       Determines if this job runs tests on the AzDO build agent. Controls some (currently Windows-only)
#       installations and enables test publication (unless enablePublishTestResults is overridden).
#   enablePublishTestResults: boolean
#       Determines if test results should be published. Defaults to the isAzDOTestingJob setting.
#
# See https://docs.microsoft.com/en-us/vsts/pipelines/yaml-schema for details
#

parameters:
  # jobName: '' - use agentOs by default.
  # jobDisplayName: '' - use agentOs by default.
  agentOs: 'Windows'
  buildArgs: ''
  beforeBuild: []
  # steps: []  don't define an empty object default because there is no way in template expression yet to check "if isEmpty(parameters.steps)"
  afterBuild: []
  artifacts: []
  dependsOn: ''
  condition: ''
  codeSign: false
  buildDirectory: $(System.DefaultWorkingDirectory)/eng/
  isAzDOTestingJob: false
  enablePublishTestResults: ''

  configuration: 'Release'
  container: ''
  enableRichCodeNavigation: ''
  installNodeJs: true
  installJdk: true # Ignored unless agentOs == Windows.
  timeoutInMinutes: 180
  testRunTitle: $(AgentOsName)-$(BuildConfiguration)
  useHostedUbuntu: true

  # We need longer than the default amount of 5 minutes to upload our logs/artifacts. (We currently take around 5 mins in the best case).
  # This makes sure we have time to upload everything in the case of a build timeout - really important for investigating a build
  # timeout due to test hangs.
  cancelTimeoutInMinutes: 15

jobs:
- template: /eng/common/templates/job/job.yml
  parameters:
    name: ${{ coalesce(parameters.jobName, parameters.agentOs) }}
    displayName: ${{ coalesce(parameters.jobDisplayName, parameters.agentOs) }}
    dependsOn: ${{ parameters.dependsOn }}
    ${{ if ne(parameters.condition, '') }}:
      condition: ${{ parameters.condition }}
    ${{ if ne(parameters.enableRichCodeNavigation, '') }}:
      enableRichCodeNavigation: true
      richCodeNavigationLanguage: 'csharp,typescript,java'
    timeoutInMinutes: ${{ parameters.timeoutInMinutes }}
    cancelTimeoutInMinutes: ${{ parameters.cancelTimeoutInMinutes }}
    ${{ if and(eq(variables['System.TeamProject'], 'internal'), eq(parameters.agentOs, 'Windows'), eq(parameters.codeSign, 'true')) }}:
      enableMicrobuild: true
      enablePublishBuildAssets: true
      enablePublishUsingPipelines: ${{ variables._PublishUsingPipelines }}
    ${{ if and(eq(parameters.isAzDOTestingJob, true), ne(parameters.enablePublishTestResults, false)) }}:
      enablePublishTestResults: true
      testResultsFormat: xUnit # Have no vsTest results in any job.
    mergeTestResults: true
    testRunTitle: ${{ parameters.testRunTitle }}
    enableTelemetry: true
    helixRepo: dotnet/aspnetcore
    helixType: build.product/
    workspace:
      clean: all
    # Map friendly OS names to the right queue
    # See https://github.com/dotnet/arcade/blob/master/Documentation/ChoosingAMachinePool.md
    pool:
      ${{ if eq(parameters.agentOs, 'macOS') }}:
        vmImage: macOS-11
      ${{ if eq(parameters.agentOs, 'Linux') }}:
        ${{ if and(eq(parameters.useHostedUbuntu, true), or(ne(variables['System.TeamProject'], 'internal'), in(variables['Build.Reason'], 'Manual', 'PullRequest', 'Schedule'))) }}:
          vmImage: ubuntu-18.04
        ${{ if or(eq(parameters.useHostedUbuntu, false), and(eq(variables['System.TeamProject'], 'internal'), notin(variables['Build.Reason'], 'Manual', 'PullRequest', 'Schedule'))) }}:
          ${{ if eq(variables['System.TeamProject'], 'public') }}:
<<<<<<< HEAD
            name: NetCore-Svc-Public
=======
            name: NetCore-Public
>>>>>>> 4cc9c7af
            demands: ImageOverride -equals Build.Ubuntu.1804.Amd64.Open
          ${{ if eq(variables['System.TeamProject'], 'internal') }}:
            name: NetCore1ESPool-Internal
            demands: ImageOverride -equals Build.Ubuntu.1804.Amd64
      ${{ if eq(parameters.agentOs, 'Windows') }}:
        ${{ if eq(variables['System.TeamProject'], 'public') }}:
<<<<<<< HEAD
          name: NetCore-Svc-Public
=======
          name: NetCore-Public
>>>>>>> 4cc9c7af
          demands: ImageOverride -equals 1es-windows-2022-open
        ${{ if eq(variables['System.TeamProject'], 'internal') }}:
          name: NetCore1ESPool-Internal
          # Visual Studio Enterprise - contains some stuff, like SQL Server and IIS Express, that we use for testing
          demands: ImageOverride -equals 1es-windows-2022
    ${{ if ne(parameters.container, '') }}:
      container: ${{ parameters.container }}
    ${{ if ne(parameters.disableComponentGovernance, '') }}:
      disableComponentGovernance: ${{ parameters.disableComponentGovernance }}
    variables:
    - AgentOsName: ${{ parameters.agentOs }}
    - ASPNETCORE_TEST_LOG_MAXPATH: "200" # Keep test log file name length low enough for artifact zipping
    - BuildScriptArgs: ${{ parameters.buildArgs }}
    - _BuildConfig: ${{ parameters.configuration }}
    - BuildConfiguration: ${{ parameters.configuration }}
    - BuildDirectory: ${{ parameters.buildDirectory }}
    - DOTNET_CLI_HOME: $(System.DefaultWorkingDirectory)
    - DOTNET_SKIP_FIRST_TIME_EXPERIENCE: true
    - TeamName: AspNetCore
    - ${{ if eq(parameters.agentOs, 'Linux') }}:
      - LC_ALL: 'en_US.UTF-8'
      - LANG: 'en_US.UTF-8'
      - LANGUAGE: 'en_US.UTF-8'
    - ${{ if and(eq(parameters.installJdk, 'true'), eq(parameters.agentOs, 'Windows')) }}:
      - JAVA_HOME: $(Agent.BuildDirectory)\.tools\jdk\win-x64
    - ${{ if or(ne(parameters.codeSign, true), ne(variables['System.TeamProject'], 'internal')) }}:
      - _SignType: ''
    - ${{ if and(eq(parameters.codeSign, true), eq(variables['System.TeamProject'], 'internal')) }}:
      - ${{ if notin(variables['Build.Reason'], 'PullRequest') }}:
        - _SignType: real
      - ${{ if in(variables['Build.Reason'], 'PullRequest') }}:
        - _SignType: test
    - LC_ALL: 'en_US.UTF-8'
    - LANG: 'en_US.UTF-8'
    - LANGUAGE: 'en_US.UTF-8'
    # Log environment variables in binary logs to ease debugging
    - MSBUILDLOGALLENVIRONMENTVARIABLES: true
    - skipComponentGovernanceDetection: ${{ ne(variables['System.TeamProject'], 'internal') }}
    steps:
    - ${{ if ne(parameters.agentOs, 'Windows') }}:
      - script: df -h
        displayName: Disk size
    - ${{ if eq(parameters.agentOs, 'macOS') }}:
      - script: sudo xcode-select -s /Applications/Xcode_12.5.1.app/Contents/Developer
        displayName: Use XCode 12.5.1
    - checkout: self
      clean: true
    - ${{ if and(eq(parameters.agentOs, 'Windows'), eq(parameters.isAzDOTestingJob, true)) }}:
      - powershell: ./eng/scripts/InstallProcDump.ps1
        displayName: Install ProcDump
      - powershell: ./eng/scripts/StartDumpCollectionForHangingBuilds.ps1 $(ProcDumpPath)procdump.exe artifacts/dumps/ (Get-Date).AddMinutes(160) dotnet
        displayName: Start background dump collection
    - ${{ if eq(parameters.installNodeJs, 'true') }}:
      - task: NodeTool@0
        displayName: Install Node 16.x
        inputs:
          versionSpec: 16.x
    - ${{ if and(eq(parameters.installJdk, 'true'), eq(parameters.agentOs, 'Windows')) }}:
      - powershell: ./eng/scripts/InstallJdk.ps1
        displayName: Install JDK 11
      - ${{ if eq(parameters.isAzDOTestingJob, true) }}:
        - powershell: |
            Write-Host "##vso[task.setvariable variable=SeleniumProcessTrackingFolder]$(Build.SourcesDirectory)\artifacts\tmp\selenium\"
            ./eng/scripts/InstallGoogleChrome.ps1
          displayName: Install Chrome
    - ${{ if eq(parameters.agentOs, 'Windows') }}:
      - powershell: Write-Host "##vso[task.prependpath]$(DOTNET_CLI_HOME)\.dotnet\tools"
        displayName: Add dotnet tools to path
    - ${{ if ne(parameters.agentOs, 'Windows') }}:
      - script: echo "##vso[task.prependpath]$(DOTNET_CLI_HOME)/.dotnet/tools"
        displayName: Add dotnet tools to path

    - ${{ parameters.beforeBuild }}

    - ${{ if ne(variables['System.TeamProject'], 'public') }}:
      - ${{ if eq(parameters.agentOs, 'Windows') }}:
        - ${{ if ne(variables['System.TeamProject'], 'public') }}:
          - task: PowerShell@2
            displayName: Setup Private Feeds Credentials
            inputs:
              filePath: $(Build.SourcesDirectory)/eng/common/SetupNugetSources.ps1
              arguments: -ConfigFile $(Build.SourcesDirectory)/NuGet.config -Password $Env:Token
            env:
              Token: $(dn-bot-dnceng-artifact-feeds-rw)
      - ${{ if ne(parameters.agentOs, 'Windows') }}:
        - task: Bash@3
          displayName: Setup Private Feeds Credentials
          inputs:
            filePath: $(Build.SourcesDirectory)/eng/common/SetupNugetSources.sh
            arguments: $(Build.SourcesDirectory)/NuGet.config $Token
          env:
            Token: $(dn-bot-dnceng-artifact-feeds-rw)

    # Add COMPlus_* environment variables to build steps.
    - ${{ if ne(parameters.steps, '')}}:
      - ${{ each step in parameters.steps }}:
          # Include all properties e.g. `task: CmdLine@2` or `displayName: Build x64` _except_ a provided `env:`.
          # Aim here is to avoid having two `env:` properties in the expanded YAML.
          - ${{ each pair in step }}:
              ${{ if ne(pair.key, 'env') }}:
                ${{ pair.key }}: ${{ pair.value }}
            env:
              # Include the variables we always want.
              COMPlus_DbgEnableMiniDump: 1
              COMPlus_DbgMiniDumpName: "$(System.DefaultWorkingDirectory)/dotnet-%d.%t.core"
              # !temporary! Remove as soon as .NET SDK includes a new-enough `msbuild` to make this hack unnecessary
              DOTNET_CLI_DO_NOT_USE_MSBUILD_SERVER: true
              # Expand provided `env:` properties, if any.
              ${{ if step.env }}:
                ${{ step.env }}
    - ${{ if eq(parameters.steps, '')}}:
      - ${{ if eq(parameters.agentOs, 'Windows') }}:
        - script: $(BuildDirectory)\build.cmd -ci -nobl -Configuration $(BuildConfiguration) $(BuildScriptArgs)
            /p:DotNetSignType=$(_SignType)
          displayName: Run build.cmd
          env:
            COMPlus_DbgEnableMiniDump: 1
            COMPlus_DbgMiniDumpName: "$(System.DefaultWorkingDirectory)/dotnet-%d.%t.core"
            # !temporary! Remove as soon as .NET SDK includes a new-enough `msbuild` to make this hack unnecessary
            DOTNET_CLI_DO_NOT_USE_MSBUILD_SERVER: true
      - ${{ if ne(parameters.agentOs, 'Windows') }}:
        - script: $(BuildDirectory)/build.sh --ci --nobl --configuration $(BuildConfiguration) $(BuildScriptArgs)
          displayName: Run build.sh
          env:
            COMPlus_DbgEnableMiniDump: 1
            COMPlus_DbgMiniDumpName: "$(System.DefaultWorkingDirectory)/dotnet-%d.%t.core"
            # !temporary! Remove as soon as .NET SDK includes a new-enough `msbuild` to make this hack unnecessary
            DOTNET_CLI_DO_NOT_USE_MSBUILD_SERVER: true

    - ${{ parameters.afterBuild }}

    - ${{ if eq(parameters.agentOs, 'Linux') }}:
      - script: df -h && du -h --threshold=50MB ..
        displayName: Disk utilization
    - ${{ if eq(parameters.agentOs, 'macOS') }}:
      - script: df -h && du -h -d 3 ..
        displayName: Disk utilization

    - ${{ if and(eq(parameters.agentOs, 'Windows'), eq(parameters.isAzDOTestingJob, true)) }}:
      - powershell: ./eng/scripts/FinishDumpCollectionForHangingBuilds.ps1 artifacts/dumps/
        displayName: Finish background dump collection
        continueOnError: true
        condition: always()

    - ${{ if eq(parameters.agentOs, 'Windows') }}:
      - powershell: eng\scripts\KillProcesses.ps1
        displayName: Kill processes
        continueOnError: true
        condition: always()
    - ${{ if ne(parameters.agentOs, 'Windows') }}:
      - script: eng/scripts/KillProcesses.sh
        displayName: Kill processes
        continueOnError: true
        condition: always()

    - ${{ each artifact in parameters.artifacts }}:
      - task: PublishBuildArtifacts@1
        displayName: Upload artifacts from ${{ artifact.path }}
        condition: and(or(succeeded(), eq('${{ artifact.publishOnError }}', 'true')), or(eq(variables['system.pullrequest.isfork'], false), eq('${{ artifact.includeForks }}', 'true')))
        continueOnError: true
        inputs:
          # Assume runtime variable values are absolute paths already.
          ${{ if startsWith(artifact.path, '$(') }}:
            pathToPublish: ${{ artifact.path }}
          ${{ if not(startsWith(artifact.path, '$(')) }}:
            pathToPublish: $(Build.SourcesDirectory)/${{ artifact.path }}
          ${{ if eq(artifact.name, '') }}:
            artifactName: artifacts-$(AgentOsName)-$(BuildConfiguration)
          ${{ if ne(artifact.name, '') }}:
            artifactName: ${{ artifact.name }}
          artifactType: Container
          parallel: true

    - ${{ if eq(parameters.agentOs, 'Windows') }}:
      - powershell: $(Build.SourcesDirectory)/eng/scripts/UploadCores.ps1 -ProcDumpOutputPath artifacts/dumps/
        condition: failed()
        displayName: Upload cores
    - ${{ if ne(parameters.agentOs, 'Windows') }}:
      - script: $(Build.SourcesDirectory)/eng/scripts/upload-cores.sh
        condition: failed()
        displayName: Upload cores

    - ${{ if and(eq(parameters.isAzDOTestingJob, true), ne(parameters.enablePublishTestResults, false)) }}:
      - task: PublishTestResults@2
        displayName: Publish js test results
        condition: always()
        inputs:
          testResultsFormat: JUnit
          testResultsFiles: '**/artifacts/log/**/*.junit.xml'
          testRunTitle: $(AgentOsName)-$(BuildConfiguration)-js
          mergeTestResults: true
          buildConfiguration: $(BuildConfiguration)
          buildPlatform: $(AgentOsName)<|MERGE_RESOLUTION|>--- conflicted
+++ resolved
@@ -109,22 +109,14 @@
           vmImage: ubuntu-18.04
         ${{ if or(eq(parameters.useHostedUbuntu, false), and(eq(variables['System.TeamProject'], 'internal'), notin(variables['Build.Reason'], 'Manual', 'PullRequest', 'Schedule'))) }}:
           ${{ if eq(variables['System.TeamProject'], 'public') }}:
-<<<<<<< HEAD
-            name: NetCore-Svc-Public
-=======
             name: NetCore-Public
->>>>>>> 4cc9c7af
             demands: ImageOverride -equals Build.Ubuntu.1804.Amd64.Open
           ${{ if eq(variables['System.TeamProject'], 'internal') }}:
             name: NetCore1ESPool-Internal
             demands: ImageOverride -equals Build.Ubuntu.1804.Amd64
       ${{ if eq(parameters.agentOs, 'Windows') }}:
         ${{ if eq(variables['System.TeamProject'], 'public') }}:
-<<<<<<< HEAD
-          name: NetCore-Svc-Public
-=======
           name: NetCore-Public
->>>>>>> 4cc9c7af
           demands: ImageOverride -equals 1es-windows-2022-open
         ${{ if eq(variables['System.TeamProject'], 'internal') }}:
           name: NetCore1ESPool-Internal
