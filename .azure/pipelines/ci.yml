--- conflicted
+++ resolved
@@ -43,17 +43,12 @@
   value:  AspNetCore
 - name: _PublishUsingPipelines
   value: true
-<<<<<<< HEAD
 - ${{ if or(startswith(variables['Build.SourceBranch'], 'refs/heads/release/'), startswith(variables['Build.SourceBranch'], 'refs/heads/internal/release/'), eq(variables['Build.Reason'], 'Manual')) }}:
   - name: PostBuildSign
     value: false
 - ${{ else }}:
   - name: PostBuildSign
     value: true
-=======
-- name: PostBuildSign
-  value: true
->>>>>>> 349ddc9b
 - name: _UseHelixOpenQueues
   value: ${{ ne(variables['System.TeamProject'], 'internal') }}
 - ${{ if and(ne(variables['System.TeamProject'], 'public'), notin(variables['Build.Reason'], 'PullRequest')) }}:
