--- conflicted
+++ resolved
@@ -9,20 +9,9 @@
   public forecasts: WeatherForecast[];
 
   constructor(http: HttpClient, @Inject('BASE_URL') baseUrl: string) {
-<<<<<<< HEAD
-    http
-      .get<WeatherForecast[]>(baseUrl + 'api/SampleData/WeatherForecasts')
-      .subscribe(
-        result => {
-          this.forecasts = result;
-        },
-        error => console.error(error)
-      );
-=======
     http.get<WeatherForecast[]>(baseUrl + 'weatherforecast').subscribe(result => {
       this.forecasts = result;
     }, error => console.error(error));
->>>>>>> a2a9dce0
   }
 }
 
