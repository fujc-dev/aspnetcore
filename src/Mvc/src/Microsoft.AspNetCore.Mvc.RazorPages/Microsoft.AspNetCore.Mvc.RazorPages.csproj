--- conflicted
+++ resolved
@@ -1,4 +1,4 @@
-﻿<Project Sdk="Internal.AspNetCore.Sdk">
+﻿<Project Sdk="Microsoft.NET.Sdk">
 
   <PropertyGroup>
     <Description>ASP.NET Core MVC Razor Pages.</Description>
@@ -9,24 +9,7 @@
   </PropertyGroup>
 
   <ItemGroup>
-<<<<<<< HEAD
-    <ProjectReference Include="..\Microsoft.AspNetCore.Mvc.Razor\Microsoft.AspNetCore.Mvc.Razor.csproj" />
-=======
-    <Compile Include="$(SharedSourceRoot)ClosedGenericMatcher\*.cs" />
-    <Compile Include="$(SharedSourceRoot)CopyOnWriteDictionary\*.cs" />
-    <Compile Include="$(SharedSourceRoot)PropertyActivator\*.cs" />
-    <Compile Include="$(SharedSourceRoot)PropertyHelper\*.cs" />
-  </ItemGroup>
-
-  <ItemGroup>
     <Reference Include="Microsoft.AspNetCore.Mvc.Razor" />
-
-    <Reference Include="Microsoft.Extensions.ParameterDefaultValue.Sources" PrivateAssets="All" />
-  </ItemGroup>
-
-  <ItemGroup>
-    <Folder Include="Filters\" />
->>>>>>> 7f17d095
   </ItemGroup>
 
 </Project>