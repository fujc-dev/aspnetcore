--- conflicted
+++ resolved
@@ -3,9 +3,8 @@
   <PropertyGroup>
     <TargetFrameworks>$(DefaultNetCoreTargetFramework)</TargetFrameworks>
   </PropertyGroup>
-<<<<<<< HEAD
-  <ItemGroup Condition="'$(TargetFramework)' == 'netcoreapp3.0'">
-    <Compile Include="Microsoft.AspNetCore.netcoreapp3.0.cs" />
+  <ItemGroup Condition="'$(TargetFramework)' == '$(DefaultNetCoreTargetFramework)'">
+    <Compile Include="Microsoft.AspNetCore.netcoreapp.cs" />
     <Reference Include="Microsoft.AspNetCore.Diagnostics" />
     <Reference Include="Microsoft.AspNetCore.HostFiltering" />
     <Reference Include="Microsoft.AspNetCore.Hosting" />
@@ -24,27 +23,5 @@
     <Reference Include="Microsoft.Extensions.Logging.Console" />
     <Reference Include="Microsoft.Extensions.Logging.Debug" />
     <Reference Include="Microsoft.Extensions.Logging.EventSource" />
-=======
-  <ItemGroup Condition="'$(TargetFramework)' == '$(DefaultNetCoreTargetFramework)'">
-    <Compile Include="Microsoft.AspNetCore.netcoreapp.cs" />
-    <Reference Include="Microsoft.AspNetCore.Diagnostics"  />
-    <Reference Include="Microsoft.AspNetCore.HostFiltering"  />
-    <Reference Include="Microsoft.AspNetCore.Hosting"  />
-    <Reference Include="Microsoft.AspNetCore.Routing"  />
-    <Reference Include="Microsoft.AspNetCore.Server.IIS"  />
-    <Reference Include="Microsoft.AspNetCore.Server.IISIntegration"  />
-    <Reference Include="Microsoft.AspNetCore.Server.Kestrel"  />
-    <Reference Include="Microsoft.Extensions.Configuration.EnvironmentVariables"  />
-    <Reference Include="Microsoft.Extensions.Configuration.FileExtensions"  />
-    <Reference Include="Microsoft.Extensions.Configuration.Json"  />
-    <Reference Include="Microsoft.Extensions.Configuration.CommandLine"  />
-    <Reference Include="Microsoft.Extensions.Configuration.UserSecrets"  />
-    <Reference Include="Microsoft.Extensions.FileProviders.Composite"  />
-    <Reference Include="Microsoft.Extensions.Logging"  />
-    <Reference Include="Microsoft.Extensions.Logging.Configuration"  />
-    <Reference Include="Microsoft.Extensions.Logging.Console"  />
-    <Reference Include="Microsoft.Extensions.Logging.Debug"  />
-    <Reference Include="Microsoft.Extensions.Logging.EventSource"  />
->>>>>>> bc75981e
   </ItemGroup>
 </Project>