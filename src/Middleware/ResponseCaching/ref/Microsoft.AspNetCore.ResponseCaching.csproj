<!-- This file is automatically generated. -->
<Project Sdk="Microsoft.NET.Sdk">
  <PropertyGroup>
    <TargetFrameworks>$(DefaultNetCoreTargetFramework)</TargetFrameworks>
  </PropertyGroup>
<<<<<<< HEAD
  <ItemGroup Condition="'$(TargetFramework)' == 'netcoreapp3.0'">
    <Compile Include="Microsoft.AspNetCore.ResponseCaching.netcoreapp3.0.cs" />
    <Compile Include="Microsoft.AspNetCore.ResponseCaching.Manual.cs" />
    <Compile Include="../src/Properties/AssemblyInfo.cs" />
    <Reference Include="Microsoft.AspNetCore.ResponseCaching.Abstractions" />
    <Reference Include="Microsoft.AspNetCore.Http.Extensions" />
    <Reference Include="Microsoft.AspNetCore.Http" />
    <Reference Include="Microsoft.Extensions.Caching.Memory" />
    <Reference Include="Microsoft.Extensions.Logging.Abstractions" />
=======
  <ItemGroup Condition="'$(TargetFramework)' == '$(DefaultNetCoreTargetFramework)'">
    <Compile Include="Microsoft.AspNetCore.ResponseCaching.netcoreapp.cs" />
    <Reference Include="Microsoft.AspNetCore.ResponseCaching.Abstractions"  />
    <Reference Include="Microsoft.AspNetCore.Http.Extensions"  />
    <Reference Include="Microsoft.AspNetCore.Http"  />
    <Reference Include="Microsoft.Extensions.Caching.Memory"  />
    <Reference Include="Microsoft.Extensions.Logging.Abstractions"  />
>>>>>>> bc75981e
  </ItemGroup>
</Project><|MERGE_RESOLUTION|>--- conflicted
+++ resolved
@@ -3,9 +3,8 @@
   <PropertyGroup>
     <TargetFrameworks>$(DefaultNetCoreTargetFramework)</TargetFrameworks>
   </PropertyGroup>
-<<<<<<< HEAD
-  <ItemGroup Condition="'$(TargetFramework)' == 'netcoreapp3.0'">
-    <Compile Include="Microsoft.AspNetCore.ResponseCaching.netcoreapp3.0.cs" />
+  <ItemGroup Condition="'$(TargetFramework)' == '$(DefaultNetCoreTargetFramework)'">
+    <Compile Include="Microsoft.AspNetCore.ResponseCaching.netcoreapp.cs" />
     <Compile Include="Microsoft.AspNetCore.ResponseCaching.Manual.cs" />
     <Compile Include="../src/Properties/AssemblyInfo.cs" />
     <Reference Include="Microsoft.AspNetCore.ResponseCaching.Abstractions" />
@@ -13,14 +12,5 @@
     <Reference Include="Microsoft.AspNetCore.Http" />
     <Reference Include="Microsoft.Extensions.Caching.Memory" />
     <Reference Include="Microsoft.Extensions.Logging.Abstractions" />
-=======
-  <ItemGroup Condition="'$(TargetFramework)' == '$(DefaultNetCoreTargetFramework)'">
-    <Compile Include="Microsoft.AspNetCore.ResponseCaching.netcoreapp.cs" />
-    <Reference Include="Microsoft.AspNetCore.ResponseCaching.Abstractions"  />
-    <Reference Include="Microsoft.AspNetCore.Http.Extensions"  />
-    <Reference Include="Microsoft.AspNetCore.Http"  />
-    <Reference Include="Microsoft.Extensions.Caching.Memory"  />
-    <Reference Include="Microsoft.Extensions.Logging.Abstractions"  />
->>>>>>> bc75981e
   </ItemGroup>
 </Project>